"""An API to do things that aren't in the official public GitHub REST API."""

from urllib.parse import urljoin
from enum import Enum

import os.path
import html5lib
import pyotp
import requests

from absl import logging
from configobj import ConfigObj


<<<<<<< HEAD
def _get_and_submit_form(session, url: str, data_callback=None, form_id: str = None):
    logging.info('Fetching URL %s', url)
=======
def _get_and_submit_form(session, url: str, data_callback=None, form_matcher=lambda form: True):
>>>>>>> bb3fba13
    response = session.get(url)
    response.raise_for_status()

    doc = html5lib.parse(response.text, namespaceHTMLElements=False)
    forms = doc.findall('.//form')

    submit_form = None
    for form in forms:
        if form_matcher(form):
            submit_form = form
            break
    if submit_form is None:
        raise ValueError('Unable to find form')

    action_url = submit_form.attrib['action']
    # Look at all the inputs under the given form.
    inputs = submit_form.findall('.//input')

    data = dict()
    for form_input in inputs:
        value = form_input.attrib.get('value')
        if value and 'name' in form_input.attrib:
            data[form_input.attrib['name']] = value

    # Have the caller provide additional data
    if data_callback:
        data_callback(data)

    logging.debug('Form data: %s', str(data))

    logging.info('Posting from to  URL %s', url)
    response = session.post(urljoin(url, action_url), data=data)
    response.raise_for_status()
    return response


def create_login_session(username: str, password: str,
                         tfa_callback, session: requests.Session = None) -> requests.Session:
    session = session or requests.Session()

    def _login_callback(data):
        data.update(dict(login=username, password=password))
    _get_and_submit_form(
        session=session, url='https://github.com/login', data_callback=_login_callback)

    def _tfa_callback(data):
        data.update(dict(otp=tfa_callback()))
    _get_and_submit_form(
        session=session, url='https://github.com/sessions/two-factor', data_callback=_tfa_callback)

    return session


_CREATE_ORG_URL = 'https://github.com/account/organizations/new?plan=free'
_INSTALL_APP_URL = 'https://github.com/apps/{app_name}/installations/new/permissions?target_id={org_id}'


class OrganizationUsage(Enum):
    """Organization Usage for Organization Creation."""

    PERSONAL = 'standard'
    BUSINESS = 'corporate'


class Api(object):
    """API Endpoing for doing non-public things to GitHub.

    Ideally these would all exist as REST API endpoints, but instead we get
    to pretend to be a real user.
    """

    def __init__(self, username: str = None, password: str = None, tfa_callback=None,
                 session: requests.Session = None):
        self._session = session or create_login_session(
            username=username, password=password, tfa_callback=tfa_callback, session=session)

    def create_organization(self, org_name: str, contact_email: str,
                            org_usage: OrganizationUsage, business_name: str = None):
        """Create the specified GitHub organization.

        Right now, only creates free tier organizations.
        """

        def _create_org_callback(data):
            data['organization[profile_name]'] = org_name
            data['organization[login]'] = org_name
            data['organization[billing_email]'] = contact_email
            data['terms_of_service_type'] = org_usage.value
            data['agreed_to_terms'] = 'yes'
            if org_usage == OrganizationUsage.BUSINESS:
                data['organization[company_name]'] = business_name

        _get_and_submit_form(session=self._session,
                             url=_CREATE_ORG_URL, data_callback=_create_org_callback,
                             form_matcher=lambda form: form.attrib.get('id') == 'org-new-form')

    def install_application_in_organization(self, app_name: str, org_id: int):
        """Installs the specified app on the given organization."""
        url = _INSTALL_APP_URL.format(app_name=app_name, org_id=org_id)

        _get_and_submit_form(session=self._session,
                             url=url,
                             form_matcher=lambda form: app_name in form.attrib.get('action'))


if __name__ == "__main__":
    config = ConfigObj(os.path.expanduser('~/github.ini'), _inspec=True)

    api = Api(config['username'], config['password'],
              tfa_callback=lambda: pyotp.TOTP(config['otp_seed']).now())<|MERGE_RESOLUTION|>--- conflicted
+++ resolved
@@ -12,12 +12,8 @@
 from configobj import ConfigObj
 
 
-<<<<<<< HEAD
-def _get_and_submit_form(session, url: str, data_callback=None, form_id: str = None):
+def _get_and_submit_form(session, url: str, data_callback=None, form_matcher=lambda form: True):
     logging.info('Fetching URL %s', url)
-=======
-def _get_and_submit_form(session, url: str, data_callback=None, form_matcher=lambda form: True):
->>>>>>> bb3fba13
     response = session.get(url)
     response.raise_for_status()
 
