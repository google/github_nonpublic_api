--- conflicted
+++ resolved
@@ -13,11 +13,7 @@
 
 
 def _get_and_submit_form(session, url: str, data_callback=None, form_matcher=lambda form: True):
-<<<<<<< HEAD
-    print(url)
-=======
     logging.info('Fetching URL %s', url)
->>>>>>> cf987fb3
     response = session.get(url)
     response.raise_for_status()
 
@@ -31,11 +27,6 @@
             break
     if submit_form is None:
         raise ValueError('Unable to find form')
-<<<<<<< HEAD
-
-    print(submit_form)
-=======
->>>>>>> cf987fb3
 
     action_url = submit_form.attrib['action']
     # Look at all the inputs under the given form.
@@ -51,14 +42,10 @@
     if data_callback:
         data_callback(data)
 
-<<<<<<< HEAD
-    print(data)
-
-=======
     logging.debug('Form data: %s', str(data))
 
     logging.info('Posting from to  URL %s', url)
->>>>>>> cf987fb3
+
     response = session.post(urljoin(url, action_url), data=data)
     response.raise_for_status()
     return response
@@ -83,11 +70,8 @@
 
 _CREATE_ORG_URL = 'https://github.com/account/organizations/new?plan=free'
 _INSTALL_APP_URL = 'https://github.com/apps/{app_name}/installations/new/permissions?target_id={org_id}'
-<<<<<<< HEAD
 _APP_SUSPEND_URL = 'https://github.com/organizations/{org_name}/settings/installations/{app_install_id}'
-=======
 
->>>>>>> cf987fb3
 
 class OrganizationUsage(Enum):
     """Organization Usage for Organization Creation."""
@@ -135,7 +119,6 @@
         _get_and_submit_form(session=self._session,
                              url=url,
                              form_matcher=lambda form: app_name in form.attrib.get('action'))
-<<<<<<< HEAD
 
     def toggle_app_suspended(self, org_name: str, app_install_id: int):
         """Set this applicaiton install to be suspended or not."""
@@ -144,8 +127,6 @@
         _get_and_submit_form(session=self._session,
                              url=url,
                              form_matcher=lambda form: 'suspended' in form.attrib.get('action'))
-=======
->>>>>>> cf987fb3
 
 
 if __name__ == "__main__":
